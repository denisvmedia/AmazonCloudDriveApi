--- conflicted
+++ resolved
@@ -40,9 +40,6 @@
         public CancellationToken? CancellationToken { get; set; } = null;
 
         /// <summary>
-<<<<<<< HEAD
-        /// Gets or sets progress func.
-=======
         /// Gets or sets size of memory buffer for stream operations
         /// </summary>
         public int BufferSize { get; set; } = 81920;
@@ -50,7 +47,6 @@
         /// <summary>
         /// Gets or sets Func that receive progress and provide next position for progress report.
         /// Next position is not guarantied and depends on buffer size.
->>>>>>> 03c81d73
         /// </summary>
         public Func<long, long> Progress { get; set; } = null;
     }
