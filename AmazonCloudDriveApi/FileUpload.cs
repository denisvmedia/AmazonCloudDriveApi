﻿// <copyright file="AmazonFiles.cs" company="Rambalac">
// Copyright (c) Rambalac. All rights reserved.
// </copyright>

using System;
using System.IO;
using System.Threading;

namespace Azi.Amazon.CloudDrive
{
    /// <summary>
    /// Information about file to upload
    /// </summary>
    public class FileUpload
    {
        /// <summary>
        /// Gets or sets folder Id to place new file into (ignored in UploadNew)
        /// </summary>
        public string ParentId { get; set; }

        /// <summary>
        /// Gets or sets file name (in case of overwrite it MUST be id)
        /// </summary>
        public string FileName { get; set; }

        /// <summary>
        /// Gets or sets Stream creator func with content to upload. Can be requested multiple time in case of retry.
        /// </summary>
        public Func<Stream> StreamOpener { get; set; }

        /// <summary>
        /// Gets or sets upload Cancellation Token
        /// </summary>
        public CancellationToken CancellationToken { get; set; }

        /// <summary>
<<<<<<< HEAD
        /// Gets or sets flag to allow duplicate uploads. (ignored in Overwrite)
        /// If it's False and file MD5 is the same as some other file in the cloud then HTTP error Conflict will be thrown
        /// </summary>
        public bool AllowDuplicate { get; set; }

        /// <summary>
        /// Gets or sets progress func.
=======
        /// Gets or sets a value indicating whether allow duplicate uploads allowed.
        /// If it's False and file MD5 is the same as some other file in the cloud then HTTP error Conflict will be thrown
        /// </summary>
        public bool AllowDuplicate { get; set; } = true;

        /// <summary>
        /// Gets or sets size of memory buffer for stream operations
        /// </summary>
        public int BufferSize { get; set; } = 81920;

        /// <summary>
        /// Gets or sets action that receive progress and provide next position for progress report.
        /// Next position is not guarantied and depends on upload buffer.
>>>>>>> 03c81d73
        /// </summary>
        public Func<long, long> Progress { get; set; } = null;
    }
}<|MERGE_RESOLUTION|>--- conflicted
+++ resolved
@@ -34,16 +34,7 @@
         public CancellationToken CancellationToken { get; set; }
 
         /// <summary>
-<<<<<<< HEAD
-        /// Gets or sets flag to allow duplicate uploads. (ignored in Overwrite)
-        /// If it's False and file MD5 is the same as some other file in the cloud then HTTP error Conflict will be thrown
-        /// </summary>
-        public bool AllowDuplicate { get; set; }
-
-        /// <summary>
-        /// Gets or sets progress func.
-=======
-        /// Gets or sets a value indicating whether allow duplicate uploads allowed.
+        /// Gets or sets a value indicating whether duplicate uploads are allowed or not. (ignored in Overwrite)
         /// If it's False and file MD5 is the same as some other file in the cloud then HTTP error Conflict will be thrown
         /// </summary>
         public bool AllowDuplicate { get; set; } = true;
@@ -56,7 +47,6 @@
         /// <summary>
         /// Gets or sets action that receive progress and provide next position for progress report.
         /// Next position is not guarantied and depends on upload buffer.
->>>>>>> 03c81d73
         /// </summary>
         public Func<long, long> Progress { get; set; } = null;
     }
