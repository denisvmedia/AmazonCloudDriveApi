// <copyright file="HttpClient.cs" company="Rambalac">
// Copyright (c) Rambalac. All rights reserved.
// </copyright>

using System;
using System.Collections.Generic;
using System.IO;
using System.Net;
using System.Net.Http;
using System.Text;
using System.Threading;
using System.Threading.Tasks;
using Newtonsoft.Json;

namespace Azi.Tools
{
    /// <summary>
    /// Http helper class to send REST API requests
    /// </summary>
    internal class HttpClient
    {
        private const int RetryTimes = 100;

        private static readonly HashSet<HttpStatusCode> RetryCodes = new HashSet<HttpStatusCode> { HttpStatusCode.ProxyAuthenticationRequired };
        private readonly Dictionary<int, WeakReference<Func<HttpStatusCode, Task<bool>>>> retryErrorProcessor = new Dictionary<int, WeakReference<Func<HttpStatusCode, Task<bool>>>>();
        private readonly Func<HttpWebRequest, Task> settingsSetter;

        /// <summary>
        /// Initializes a new instance of the <see cref="HttpClient"/> class.
        /// Constructs new class with initializing callback
        /// </summary>
        /// <param name="settingsSetter">Async func to configure HttpWebRequest</param>
        public HttpClient(Func<HttpWebRequest, Task> settingsSetter)
        {
            this.settingsSetter = settingsSetter;
        }

        private static Encoding UTF8 => new UTF8Encoding(false, true);

        /// <summary>
        /// Add Http error processor
        /// </summary>
        /// <param name="code">Http status</param>
        /// <param name="func">func to return true if request should be retried. Func reference will be stored as WeakReference, so be careful with anonymous func.</param>
        public void AddRetryErrorProcessor(HttpStatusCode code, Func<HttpStatusCode, Task<bool>> func)
        {
            retryErrorProcessor[(int)code] = new WeakReference<Func<HttpStatusCode, Task<bool>>>(func);
        }

        /// <summary>
        /// Add Http error processor
        /// </summary>
        /// <param name="code">Http status code</param>
        /// <param name="func">func to return true if request should be retried</param>
        public void AddRetryErrorProcessor(int code, Func<HttpStatusCode, Task<bool>> func)
        {
            retryErrorProcessor[code] = new WeakReference<Func<HttpStatusCode, Task<bool>>>(func);
        }

        /// <summary>
        /// Sends GET request and parses response as JSON
        /// </summary>
        /// <typeparam name="T">type or response</typeparam>
        /// <param name="url">URL for request</param>
        /// <returns>parsed response</returns>
        public async Task<T> GetJsonAsync<T>(string url)
        {
            return await Send<T>(HttpMethod.Get, url).ConfigureAwait(false);
        }

        /// <summary>
        /// Sends GET request and put response to byte array
        /// </summary>
        /// <param name="url">URL for request</param>
        /// <param name="buffer">Byte array to get data into</param>
        /// <param name="bufferIndex">Offset in buffer</param>
        /// <param name="fileOffset">Offset in file</param>
        /// <param name="length">Number of bytes to download</param>
        /// <returns>Number of bytes downloaded</returns>
        public async Task<int> GetToBufferAsync(string url, byte[] buffer, int bufferIndex, long fileOffset, int length)
        {
            using (var stream = new MemoryStream(buffer, bufferIndex, length))
            {
                await GetToStreamAsync(url, stream, fileOffset, length).ConfigureAwait(false);
                return (int)stream.Position;
            }
        }

        /// <summary>
        /// Sends GET request and put response to Stream
        /// </summary>
        /// <param name="url">URL for request</param>
        /// <param name="stream">Stream to push result</param>
        /// <param name="fileOffset">Offset in file</param>
        /// <param name="length">Number of bytes to download</param>
        /// <param name="bufferSize">Size of memory buffer for download</param>
        /// <param name="progress">Func for progress. Parameter is current progress, result should be next position after which progress func will be called again</param>
        /// <returns>Async Task</returns>
        public async Task GetToStreamAsync(string url, Stream stream, long? fileOffset = null, long? length = null, int bufferSize = 4096, Func<long, long> progress = null)
        {
            var start = DateTime.UtcNow;
            await GetToStreamAsync(
                url,
                async (response) =>
                    {
                        using (Stream input = response.GetResponseStream())
                        {
                            byte[] buff = new byte[Math.Min(bufferSize, (response.ContentLength != -1) ? response.ContentLength : long.MaxValue)];
                            int red;
                            long nextProgress = -1;
                            long totalRead = 0;
                            while ((red = await input.ReadAsync(buff, 0, buff.Length).ConfigureAwait(false)) > 0)
                            {
                                totalRead += red;
                                await stream.WriteAsync(buff, 0, red).ConfigureAwait(false);
                                if (progress != null && totalRead >= nextProgress)
                                {
                                    nextProgress = progress.Invoke(totalRead);
                                }
                            }
                            if (nextProgress == -1)
                            {
                                progress?.Invoke(0);
                            }
                        }
                    },
                fileOffset,
                length).ConfigureAwait(false);
        }

        /// <summary>
        /// Sends GET request and put response to Stream
        /// </summary>
        /// <param name="url">URL for request</param>
        /// <param name="streammer">Async Func to process response</param>
        /// <param name="fileOffset">Offset in file</param>
        /// <param name="length">Number of bytes to download</param>
        /// <returns>Async Task</returns>
        public async Task GetToStreamAsync(string url, Func<HttpWebResponse, Task> streammer, long? fileOffset = null, long? length = null)
        {
            await Retry.Do(
                RetryTimes,
                RetryDelay,
                async () =>
                    {
                        var client = await GetHttpClient(url).ConfigureAwait(false);
                        if (fileOffset != null && length != null)
                        {
                            client.AddRange((long)fileOffset, (long)(fileOffset + length - 1));
                        }
                        else if (fileOffset != null && length == null)
                        {
                            client.AddRange((long)fileOffset);
                        }

                        client.Method = "GET";

                        using (var response = (HttpWebResponse)await client.GetResponseAsync().ConfigureAwait(false))
                        {
                            if (!response.IsSuccessStatusCode())
                            {
                                return await LogBadResponse(response).ConfigureAwait(false);
                            }

                            await streammer(response).ConfigureAwait(false);
                        }
                        return true;
                    },
                GeneralExceptionProcessor).ConfigureAwait(false);
        }

        /// <summary>
        /// Sends PATCH request with object serialized to JSON and get response as parsed JSON
        /// </summary>
        /// <typeparam name="P">Request object type</typeparam>
        /// <typeparam name="R">Result type</typeparam>
        /// <param name="url">URL for request</param>
        /// <param name="obj">Object for request</param>
        /// <returns>Async result object</returns>
        public async Task<R> Patch<P, R>(string url, P obj)
        {
            return await Send<P, R>(new HttpMethod("PATCH"), url, obj).ConfigureAwait(false);
        }

        /// <summary>
        /// Sends POST request with object serialized to JSON and get response as parsed JSON
        /// </summary>
        /// <typeparam name="P">Request object type</typeparam>
        /// <typeparam name="R">Result type</typeparam>
        /// <param name="url">URL for request</param>
        /// <param name="obj">Object for request</param>
        /// <returns>Async result object</returns>
        public async Task<R> Post<P, R>(string url, P obj)
        {
            return await Send<P, R>(HttpMethod.Post, url, obj).ConfigureAwait(false);
        }

        /// <summary>
        /// Sends POST request with parameters
        /// </summary>
        /// <typeparam name="R">Result type</typeparam>
        /// <param name="url">URL for request</param>
        /// <param name="pars">Post parameters</param>
        /// <returns>Async result object</returns>
        public async Task<R> PostForm<R>(string url, Dictionary<string, string> pars)
        {
            return await SendForm<R>(HttpMethod.Post, url, pars).ConfigureAwait(false);
        }

        /// <summary>
        /// Removes Http error processor
        /// </summary>
        /// <param name="code">Http status</param>
        public void RemoveRetryErrorProcessor(HttpStatusCode code)
        {
            retryErrorProcessor.Remove((int)code);
        }

        /// <summary>
        /// Removes Http error processor
        /// </summary>
        /// <param name="code">Http status code</param>
        public void RemoveRetryErrorProcessor(int code)
        {
            retryErrorProcessor.Remove(code);
        }

        /// <summary>
        /// Sends request with object serialized to JSON and get response as parsed JSON
        /// </summary>
        /// <typeparam name="P">Request object type</typeparam>
        /// <typeparam name="R">Result type</typeparam>
        /// <param name="method">Http method</param>
        /// <param name="url">URL for request</param>
        /// <param name="obj">Object for request</param>
        /// <returns>Async result object</returns>
        public async Task<R> Send<P, R>(HttpMethod method, string url, P obj)
        {
            return await Send(method, url, obj, (r) => r.ReadAsAsync<R>()).ConfigureAwait(false);
        }

        /// <summary>
        /// Sends request and get response as parsed JSON
        /// </summary>
        /// <typeparam name="R">Result type</typeparam>
        /// <param name="method">HTTP method</param>
        /// <param name="url">URL for request</param>
        /// <returns>Async result object</returns>
        public async Task<R> Send<R>(HttpMethod method, string url)
        {
            return await Send(method, url, (r) => r.ReadAsAsync<R>()).ConfigureAwait(false);
        }

        /// <summary>
        /// Sends request with object serialized to JSON and get response as parsed JSON
        /// </summary>
        /// <typeparam name="P">Request object type</typeparam>
        /// <typeparam name="R">Result type</typeparam>
        /// <param name="method">HTTP method</param>
        /// <param name="url">URL for request</param>
        /// <param name="obj">Object for request</param>
        /// <param name="responseParser">Func to parse response and return result object</param>
        /// <returns>Async result object</returns>
        public async Task<R> Send<P, R>(HttpMethod method, string url, P obj, Func<HttpWebResponse, Task<R>> responseParser)
        {
            R result = default(R);
            await Retry.Do(
                RetryTimes,
                RetryDelay,
                async () =>
                    {
                        var client = await GetHttpClient(url).ConfigureAwait(false);
                        client.Method = method.ToString();
                        var data = JsonConvert.SerializeObject(obj);
                        using (var content = new StringContent(data))
                        {
                            client.ContentType = content.Headers.ContentType.ToString();

                            using (var output = await client.GetRequestStreamAsync().ConfigureAwait(false))
                            {
                                await content.CopyToAsync(output).ConfigureAwait(false);
                            }
                        }

                        using (var response = (HttpWebResponse)await client.GetResponseAsync().ConfigureAwait(false))
                        {
                            if (!response.IsSuccessStatusCode())
                            {
                                return await LogBadResponse(response).ConfigureAwait(false);
                            }

                            result = await responseParser(response).ConfigureAwait(false);
                        }
                        return true;
                    },
                GeneralExceptionProcessor).ConfigureAwait(false);
            return result;
        }

        /// <summary>
        /// Sends request and get response as parsed JSON
        /// </summary>
        /// <typeparam name="R">Result type</typeparam>
        /// <param name="method">HTTP method</param>
        /// <param name="url">URL for request</param>
        /// <param name="responseParser">Func to parse response and return result object</param>
        /// <returns>Async result object</returns>
        public async Task<R> Send<R>(HttpMethod method, string url, Func<HttpWebResponse, Task<R>> responseParser)
        {
            R result = default(R);
            await Retry.Do(
                RetryTimes,
                RetryDelay,
                async () =>
                    {
                        var client = await GetHttpClient(url).ConfigureAwait(false);
                        client.Method = method.ToString();

                        using (var response = (HttpWebResponse)await client.GetResponseAsync().ConfigureAwait(false))
                        {
                            if (!response.IsSuccessStatusCode())
                            {
                                return await LogBadResponse(response).ConfigureAwait(false);
                            }

                            result = await responseParser(response).ConfigureAwait(false);
                        }
                        return true;
                    },
                GeneralExceptionProcessor).ConfigureAwait(false);
            return result;
        }

        /// <summary>
        /// TODO
        /// </summary>
        /// <param name="source"></param>
        /// <param name="destination"></param>
        /// <param name="bufferSize"></param>
        /// <returns></returns>
        public async Task CopyToStreamAsync(Stream source, Stream destination, int bufferSize, CancellationToken token, Func<long, long> progress = null)
        {
            if (source == null)
                throw new ArgumentNullException("source");

            if (destination == null)

                throw new ArgumentNullException("destination");

            if (bufferSize <= 0)

                throw new ArgumentOutOfRangeException("bufferSize", "bufferSize must be greater than zero");

            /* The source stream may not support seeking; e.g. a stream

             * returned by ZipArchiveEntry.Open() or a network stream. */
            var size = bufferSize;
            var canSeek = source.CanSeek;

            if (canSeek)
            {
                try
                {
                    size = Convert.ToInt32(Math.Min(bufferSize, source.Length));
                }
                catch (NotSupportedException) { canSeek = false; }
            }

            var buffer = new byte[size];

            var remaining = canSeek ? source.Length : 0;
            var total = remaining;

            if (canSeek && progress != null)
            {
                progress.Invoke(0);
            }

            /* If the stream is seekable, seek through it until all bytes are read.

             * If we read less than the expected number of bytes, it indicates an
             * error, so throw the appropriate exception.
             *
             * If the stream is not seekable, loop until we read 0 bytes. (It’s not
             * an error in this case.) */
            while (!canSeek || remaining > 0)
            {
                if (token.IsCancellationRequested)
                {
                    break;
                }

                var read = await source.ReadAsync(buffer, 0, size);

                if (read <= 0)
                {
                    if (canSeek)
                    {
                        throw new EndOfStreamException(
                            string.Format("End of stream reached, but {0} remained to be read.", remaining));
                              //FileUtils.FormatBytes(remaining)));
                    }
                    else
                    {
                        break;
                    }
                }

                await destination.WriteAsync(buffer, 0, read);

                remaining -= canSeek ? read : 0;

                if (canSeek && progress != null)
                {
                    progress.Invoke(total - remaining);
                }
            }
        }

        /// <summary>
        /// Uploads file
        /// </summary>
        /// <typeparam name="R">Result type</typeparam>
        /// <param name="method">HTTP method</param>
        /// <param name="url">URL for request</param>
        /// <param name="file">File upload parameters</param>
        /// <returns>Async result object</returns>
        public async Task<R> SendFile<R>(HttpMethod method, string url, SendFileInfo file)
        {
            R result = default(R);
            await Retry.Do(
                RetryTimes,
                RetryDelay,
                async () =>
                    {
                        var client = await GetHttpClient(url).ConfigureAwait(false);
                        client.Method = method.ToString();
                        client.AllowWriteStreamBuffering = false;

                        string boundry = Guid.NewGuid().ToString();
                        client.ContentType = $"multipart/form-data; boundary={boundry}";
                        client.SendChunked = true;

                        using (var input = file.StreamOpener())
                        {
                            var pre = GetMultipartFormPre(file, input.Length, boundry);
                            var post = GetMultipartFormPost(boundry);
                            client.ContentLength = pre.Length + input.Length + post.Length;
                            using (var output = await client.GetRequestStreamAsync().ConfigureAwait(false))
                            {
<<<<<<< HEAD
                                if (file.CancellationToken != null)
                                {
                                    var token = (CancellationToken)file.CancellationToken;
                                    await pre.CopyToAsync(output, 81920).ConfigureAwait(false);
                                    //await input.CopyToAsync(output, 81920).ConfigureAwait(false);
                                    await CopyToStreamAsync(input, output, 81920, token, file.Progress).ConfigureAwait(false);
                                    if (token.IsCancellationRequested)
                                    {
                                        client.Abort();
                                        throw new OperationCanceledException(token);
                                    }
                                    await post.CopyToAsync(output, 81920).ConfigureAwait(false);
                                }
                                else {
                                    await pre.CopyToAsync(output).ConfigureAwait(false);
                                    await input.CopyToAsync(output).ConfigureAwait(false);
                                    await post.CopyToAsync(output).ConfigureAwait(false);
                                }
=======
                                var state = new CopyStreamState();
                                await CopyStreams(pre, output, file, state).ConfigureAwait(false);
                                await CopyStreams(input, output, file, state).ConfigureAwait(false);
                                await CopyStreams(post, output, file, state).ConfigureAwait(false);
>>>>>>> 03c81d73
                            }
                        }
                        using (var response = (HttpWebResponse)await client.GetResponseAsync().ConfigureAwait(false))
                        {
                            if (!response.IsSuccessStatusCode())
                            {
                                return await LogBadResponse(response).ConfigureAwait(false);
                            }

                            result = await response.ReadAsAsync<R>().ConfigureAwait(false);
                        }
                        return true;
                    },
                GeneralExceptionProcessor).ConfigureAwait(false);
            return result;
        }

        /// <summary>
        /// Sends request with form data
        /// </summary>
        /// <typeparam name="R">Result type</typeparam>
        /// <param name="method">HTTP method</param>
        /// <param name="url">URL for request</param>
        /// <param name="pars">Request parameters</param>
        /// <returns>Async result object</returns>
        public async Task<R> SendForm<R>(HttpMethod method, string url, Dictionary<string, string> pars)
        {
            R result = default(R);
            await Retry.Do(
                RetryTimes,
                RetryDelay,
                async () =>
                    {
                        var client = await GetHttpClient(url).ConfigureAwait(false);
                        client.Method = method.ToString();
                        using (var content = new FormUrlEncodedContent(pars))
                        {
                            client.ContentType = content.Headers.ContentType.ToString();

                            using (var output = await client.GetRequestStreamAsync().ConfigureAwait(false))
                            {
                                await content.CopyToAsync(output).ConfigureAwait(false);
                            }
                        }
                        using (var response = (HttpWebResponse)await client.GetResponseAsync().ConfigureAwait(false))
                        {
                            if (!response.IsSuccessStatusCode())
                            {
                                return await LogBadResponse(response).ConfigureAwait(false);
                            }

                            result = await response.ReadAsAsync<R>().ConfigureAwait(false);
                        }
                        return true;
                    },
                GeneralExceptionProcessor).ConfigureAwait(false);
            return result;
        }

        private static T SearchForException<T>(Exception ex, int depth = 3)
            where T : class
        {
            T res = null;
            var cur = ex;
            for (int i = 0; i < depth; i++)
            {
                res = cur as T;
                if (res != null)
                {
                    return res;
                }

                cur = ex.InnerException;
                if (cur == null)
                {
                    return null;
                }
            }

            return null;
        }

        private static async Task CopyStreams(Stream source, Stream destination, SendFileInfo info, CopyStreamState state)
        {
            var buffer = new byte[info.BufferSize];
            int bytesRead;
            while ((bytesRead = await source.ReadAsync(buffer, 0, buffer.Length).ConfigureAwait(false)) > 0)
            {
                if (info.CancellationToken != null && info.CancellationToken.Value.IsCancellationRequested)
                {
                    throw new TaskCanceledException();
                }

                await destination.WriteAsync(buffer, 0, bytesRead).ConfigureAwait(false);
                state.Pos += bytesRead;
                if (info.Progress != null && state.Pos >= state.NextPos)
                {
                    state.NextPos = info.Progress.Invoke(state.Pos);
                }
            }
        }

        private static Stream GetMultipartFormPost(string boundry)
        {
            var result = new MemoryStream(1000);
            using (var writer = new StreamWriter(result, UTF8, 16, true))
            {
                writer.Write($"\r\n--{boundry}--\r\n");
            }

            result.Position = 0;
            return result;
        }

        private static Stream GetMultipartFormPre(SendFileInfo file, long filelength, string boundry)
        {
            var result = new MemoryStream(1000);
            using (var writer = new StreamWriter(result, UTF8, 16, true))
            {
                if (file.Parameters != null)
                {
                    foreach (var pair in file.Parameters)
                    {
                        writer.Write($"--{boundry}\r\n");
                        writer.Write($"Content-Disposition: form-data; name=\"{pair.Key}\"\r\n\r\n{pair.Value}\r\n");
                    }
                }

                writer.Write($"--{boundry}\r\n");
                writer.Write($"Content-Disposition: form-data; name=\"{file.FormName}\"; filename={file.FileName}\r\n");
                writer.Write($"Content-Type: application/octet-stream\r\n");

                writer.Write($"Content-Length: {filelength}\r\n\r\n");
            }

            result.Position = 0;
            return result;
        }

        private static async Task<bool> LogBadResponse(HttpWebResponse response)
        {
            try
            {
                var message = await response.ReadAsStringAsync().ConfigureAwait(false);
                if (!RetryCodes.Contains(response.StatusCode))
                {
                    throw new HttpWebException(message, response.StatusCode);
                }

                return false;
            }
            catch (Exception e)
            {
                throw new HttpWebException(e.Message, response.StatusCode, e);
            }
        }

        private static TimeSpan RetryDelay(int time)
        {
            return TimeSpan.FromSeconds(1 << time);
        }

        private async Task<bool> GeneralExceptionProcessor(Exception ex)
        {
            if (ex is TaskCanceledException)
            {
                throw ex;
            }

            var webex = SearchForException<WebException>(ex);
            if (webex != null)
            {
                var webresp = webex.Response as HttpWebResponse;
                if (webresp != null)
                {
                    if (RetryCodes.Contains(webresp.StatusCode))
                    {
                        return false;
                    }

                    WeakReference<Func<HttpStatusCode, Task<bool>>> weakfunc;
                    Func<HttpStatusCode, Task<bool>> func;
                    if (retryErrorProcessor.TryGetValue((int)webresp.StatusCode, out weakfunc))
                    {
                        if (weakfunc.TryGetTarget(out func))
                        {
                            if (func != null)
                            {
                                if (await func(webresp.StatusCode).ConfigureAwait(false))
                                {
                                    return false;
                                }
                            }
                        }
                    }

                    throw new HttpWebException(webex.Message, webresp.StatusCode, webex);
                }
            }

            throw ex;
        }

        private async Task<HttpWebRequest> GetHttpClient(string url)
        {
            var result = (HttpWebRequest)WebRequest.Create(url);

            await settingsSetter(result).ConfigureAwait(false);
            return result;
        }

        private class CopyStreamState
        {
            public long Pos { get; set; } = 0;

            public long NextPos { get; set; } = -1;
        }
    }
}<|MERGE_RESOLUTION|>--- conflicted
+++ resolved
@@ -448,7 +448,6 @@
                             client.ContentLength = pre.Length + input.Length + post.Length;
                             using (var output = await client.GetRequestStreamAsync().ConfigureAwait(false))
                             {
-<<<<<<< HEAD
                                 if (file.CancellationToken != null)
                                 {
                                     var token = (CancellationToken)file.CancellationToken;
@@ -467,12 +466,6 @@
                                     await input.CopyToAsync(output).ConfigureAwait(false);
                                     await post.CopyToAsync(output).ConfigureAwait(false);
                                 }
-=======
-                                var state = new CopyStreamState();
-                                await CopyStreams(pre, output, file, state).ConfigureAwait(false);
-                                await CopyStreams(input, output, file, state).ConfigureAwait(false);
-                                await CopyStreams(post, output, file, state).ConfigureAwait(false);
->>>>>>> 03c81d73
                             }
                         }
                         using (var response = (HttpWebResponse)await client.GetResponseAsync().ConfigureAwait(false))
@@ -555,26 +548,6 @@
             return null;
         }
 
-        private static async Task CopyStreams(Stream source, Stream destination, SendFileInfo info, CopyStreamState state)
-        {
-            var buffer = new byte[info.BufferSize];
-            int bytesRead;
-            while ((bytesRead = await source.ReadAsync(buffer, 0, buffer.Length).ConfigureAwait(false)) > 0)
-            {
-                if (info.CancellationToken != null && info.CancellationToken.Value.IsCancellationRequested)
-                {
-                    throw new TaskCanceledException();
-                }
-
-                await destination.WriteAsync(buffer, 0, bytesRead).ConfigureAwait(false);
-                state.Pos += bytesRead;
-                if (info.Progress != null && state.Pos >= state.NextPos)
-                {
-                    state.NextPos = info.Progress.Invoke(state.Pos);
-                }
-            }
-        }
-
         private static Stream GetMultipartFormPost(string boundry)
         {
             var result = new MemoryStream(1000);
@@ -683,12 +656,5 @@
             await settingsSetter(result).ConfigureAwait(false);
             return result;
         }
-
-        private class CopyStreamState
-        {
-            public long Pos { get; set; } = 0;
-
-            public long NextPos { get; set; } = -1;
-        }
     }
 }